--- conflicted
+++ resolved
@@ -33,48 +33,6 @@
 import settings.SettingChangeListener;
 import settings.SettingsManager;
 
-<<<<<<< HEAD
-public class SpectrumPanel extends JPanel implements DFTResultsListener, SettingChangeListener, SpectralDisplayAdjuster
-{
-	private static final long serialVersionUID = 1L;
-
-	private final static Logger mLog = LoggerFactory.getLogger( SpectrumPanel.class );
-	
-	private static final RenderingHints RENDERING_HINTS = 
-    		new RenderingHints( RenderingHints.KEY_ANTIALIASING, RenderingHints.VALUE_ANTIALIAS_ON );
-
-	static
-	{
-		RENDERING_HINTS.put( RenderingHints.KEY_RENDERING, RenderingHints.VALUE_RENDER_QUALITY );
-	}
-	
-	private Color mColorSpectrumBackground;
-	private Color mColorSpectrumGradientTop;
-	private Color mColorSpectrumGradientBottom;
-	private Color mColorSpectrumLine;
-
-	//Defines the panel inset along the bottom for frequency display
-	private float mSpectrumInset = 20.0f;
-
-	//Current DFT output bins in dB
-	private float[] mDisplayFFTBins = new float[ 1 ];
-
-	//Averaging across multiple DFT result sets
-	private int mAveraging = 1;
-	
-	//Smoothing across bins in the same DFT result set
-	private SmoothingFilter mSmoothingFilter = new GaussianSmoothingFilter();
-
-	//Reference dB value set according to the source sample size
-	private float mDBScale; 
-
-	private int mZoom = 0;
-	private int mZoomWindowOffset = 0;;
-
-	private SettingsManager mSettingsManager;
-	
-	public SpectrumPanel( SettingsManager settingsManager )
-=======
 import javax.swing.*;
 import java.awt.*;
 import java.awt.geom.GeneralPath;
@@ -140,7 +98,6 @@
     }
 
     public void dispose()
->>>>>>> fbc6e508
     {
         if(mSettingsManager != null)
         {
