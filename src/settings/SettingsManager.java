--- conflicted
+++ resolved
@@ -47,14 +47,13 @@
 import org.slf4j.Logger;
 import org.slf4j.LoggerFactory;
 
-import controller.ThreadPoolManager;
-import playlist.PlaylistManager.PlaylistSaveTask;
 import properties.SystemProperties;
 import sample.Listener;
 import settings.ColorSetting.ColorSettingName;
 import source.recording.RecordingConfiguration;
 import source.tuner.configuration.TunerConfigurationEvent;
 import source.tuner.configuration.TunerConfigurationModel;
+import controller.ThreadPoolManager;
 
 public class SettingsManager implements Listener<TunerConfigurationEvent>
 {
@@ -435,6 +434,7 @@
 			}
 
 			/* Use the default Icon */
+			@SuppressWarnings( "unused" )
 			String mergedDefault = mCurrentDefaultIconName + height;
 			
 			if( mResizedIcons.containsKey( mergedDefault ) )
@@ -584,100 +584,6 @@
 		scheduleSettingsSave();
 	}
 	
-<<<<<<< HEAD
-	public ArrayList<TunerConfiguration> getTunerConfigurations( TunerType type )
-	{
-		ArrayList<TunerConfiguration> configs = getSettings()
-				.getTunerConfigurations( type );
-
-		return configs;
-	}
-	
-	public void deleteTunerConfiguration( TunerConfiguration config )
-	{
-		getSettings().removeTunerConfiguration( config );
-		save();
-	}
-	
-	public TunerConfiguration addNewTunerConfiguration( TunerType type, 
-														String name )
-	{
-		switch( type )
-		{
-			case AIRSPY_R820T:
-				AirspyTunerConfiguration airspyConfig = 
-						new AirspyTunerConfiguration( name );
-				
-				getSettings().addTunerConfiguration( airspyConfig );
-				
-				save();
-				return airspyConfig;
-			case ELONICS_E4000:
-				E4KTunerConfiguration e4KConfig = 
-							new E4KTunerConfiguration( name );
-
-				getSettings().addTunerConfiguration( e4KConfig );
-				
-				save();
-				return e4KConfig;
-			case FUNCUBE_DONGLE_PRO:
-				FCD1TunerConfiguration config = 
-					new FCD1TunerConfiguration( name );
-				
-				getSettings().addTunerConfiguration( config );
-				
-				save();
-				
-				return config;
-			case FUNCUBE_DONGLE_PRO_PLUS:
-				FCD2TunerConfiguration configPlus = 
-					new FCD2TunerConfiguration( name );
-				
-				getSettings().addTunerConfiguration( configPlus );
-				
-				save();
-				
-				return configPlus;
-			case HACKRF:
-				HackRFTunerConfiguration hackConfig = 
-							new HackRFTunerConfiguration( name );
-				
-				getSettings().addTunerConfiguration( hackConfig );
-				
-				save();
-				
-				return hackConfig;
-			case RAFAELMICRO_R820T:
-				R820TTunerConfiguration r820TConfig = 
-							new R820TTunerConfiguration( name );
-
-				getSettings().addTunerConfiguration( r820TConfig );
-				
-				save();
-				
-				return r820TConfig;
-			default:
-				throw new IllegalArgumentException( "tuner type is unrecognized [" + 
-						type.toString() + "]" );
-		}
-	}
-
-    public TunerConfigurationAssignment getSelectedTunerConfiguration( 
-    							TunerType type, String address )
-	{
-    	return mSettings.getConfigurationAssignment( type, address );
-	}
-    
-    public void setSelectedTunerConfiguration( TunerType type, 
-    			String address, TunerConfiguration config )
-    {
-    	mSettings.setConfigurationAssignment( type, address, config.getName() );
-    	
-    	save();
-    }
-    
-=======
->>>>>>> 64fee2c7
     public MapViewSetting getMapViewSetting( String name, GeoPosition position, int zoom )
     {
     	MapViewSetting loc = mSettings.getMapViewSetting( name );
