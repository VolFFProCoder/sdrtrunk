package module.decode.p25;

import java.util.ArrayList;

import message.Message;
import module.decode.p25.message.P25Message;
import module.decode.p25.message.hdu.HDUMessage;
import module.decode.p25.message.ldu.LDU1Message;
import module.decode.p25.message.ldu.LDU2Message;
import module.decode.p25.message.ldu.lc.LDULCMessageFactory;
import module.decode.p25.message.pdu.PDUMessage;
import module.decode.p25.message.pdu.PDUMessageFactory;
import module.decode.p25.message.pdu.confirmed.PDUConfirmedMessage;
import module.decode.p25.message.pdu.confirmed.PDUConfirmedMessageFactory;
import module.decode.p25.message.tdu.TDUMessage;
import module.decode.p25.message.tdu.lc.TDULCMessageFactory;
import module.decode.p25.message.tdu.lc.TDULinkControlMessage;
import module.decode.p25.message.tsbk.TSBKMessage;
import module.decode.p25.message.tsbk.TSBKMessageFactory;
import module.decode.p25.message.vselp.VSELP1Message;
import module.decode.p25.message.vselp.VSELP2Message;
import module.decode.p25.reference.DataUnitID;

import org.slf4j.Logger;
import org.slf4j.LoggerFactory;

import sample.Listener;
import alias.AliasList;
import bits.BinaryMessage;
import bits.BitSetFullException;
import bits.ISyncDetectListener;
import bits.MultiSyncPatternMatcher;
import bits.SoftSyncDetector;
import bits.SyncDetector;
import dsp.psk.LSMDemodulator;
import dsp.symbol.Dibit;
import dsp.symbol.FrameSync;
import edac.BCH_63_16_11;
import edac.CRC;
import edac.CRCP25;

public class P25MessageFramer implements Listener<Dibit>
{
	private final static Logger mLog = 
			LoggerFactory.getLogger( P25MessageFramer.class );

	/* Determines the threshold for sync pattern soft matching */
	private static final int SYNC_MATCH_THRESHOLD = 2;
	private static final int SYNC_IN_CALL_THRESHOLD = 4;

	/* Costas Loop phase lock error correction values.  A phase lock error of
	 * 90 degrees requires a correction of 1/4 of the symbol rate (1200Hz).  An 
	 * error of 180 degrees requires a correction of 1/2 of the symbol rate */
	public static final double SYMBOL_FREQUENCY = 2.0d * Math.PI * 4800.0d / 48000.0d;
	public static final double PHASE_CORRECTION_90_DEGREES = SYMBOL_FREQUENCY / 4.0d; 
	public static final double PHASE_CORRECTION_180_DEGREES = SYMBOL_FREQUENCY / 2.0d; 
	public static final int TSBK_BEGIN = 64;
	public static final int TSBK_CRC_START = 144;
	public static final int TSBK_END = 260;
	public static final int TSBK_DECODED_END = 160;

	public static final int PDU0_BEGIN = 64;
	public static final int PDU0_CRC_BEGIN = 144;
	public static final int PDU0_END = 260;
	public static final int PDU1_BEGIN = 160;
	public static final int PDU1_END = 356;
	public static final int PDU2_BEGIN = 256;
	public static final int PDU2_END = 452;
	public static final int PDU3_BEGIN = 352;
	public static final int PDU3_END = 548;
	public static final int PDU3_DECODED_END = 448;
	
	private SoftSyncDetector mPrimarySyncDetector = new SoftSyncDetector( 
			FrameSync.P25_PHASE1_NORMAL.getSync(), SYNC_MATCH_THRESHOLD );

	private MultiSyncPatternMatcher mMatcher = new MultiSyncPatternMatcher( 48 ); 
	private ArrayList<P25MessageAssembler> mAssemblers =
						new ArrayList<P25MessageAssembler>();

	private Listener<Message> mListener;
	private AliasList mAliasList;

	private Trellis_1_2_Rate mHalfRate = new Trellis_1_2_Rate();
	private Trellis_3_4_Rate mThreeQuarterRate = new Trellis_3_4_Rate();
	private BCH_63_16_11 mNIDDecoder = new BCH_63_16_11();
	
	/**
	 * Constructs a P25 message framer to receive a stream of symbols and
	 * detect the sync pattern then capture the following stream of symbols up
	 * to the message length, and then broadcast that bit buffer to the registered
	 * listener.
	 */
	public P25MessageFramer( AliasList aliasList )
	{
		mAliasList = aliasList;
		
		mPrimarySyncDetector.setListener( new ISyncDetectListener()
		{
			@Override
			public void syncDetected()
			{
	        	for( P25MessageAssembler assembler: mAssemblers )
	        	{
	        		if( !assembler.isActive() )
	        		{
	        			assembler.setActive( true );
	        			break;
	        		}
	        	}
			}
		} );
		
		mMatcher.add( mPrimarySyncDetector );

		/**
		 * We use two message assemblers to catch any sync detections, so that
		 * if we have a false trigger then we still have a chance to catch the 
		 * valid message. If we have two false triggers before the arrival of 
		 * the actual message sync, then the third or subsequent real or false
		 * sync pattern will produce a debug message indicating no assemblers
		 * are available..
		 */
		mAssemblers.add( new P25MessageAssembler() );
		mAssemblers.add( new P25MessageAssembler() );
	}
	
	public P25MessageFramer( AliasList aliasList, LSMDemodulator demodulator )
	{
		this( aliasList );

		if( demodulator != null )
		{
			/* For CQPSK, we include 3 additional sync detectors to watch for and
			 * correct +/-90 and 180 degree costas loop phase lock errors */
			mMatcher.add( new CostasPhaseErrorDetector( FrameSync.P25_PHASE1_ERROR_90_CCW, 
					demodulator, PHASE_CORRECTION_90_DEGREES  ) );

			mMatcher.add( new CostasPhaseErrorDetector( FrameSync.P25_PHASE1_ERROR_90_CW, 
					demodulator, -PHASE_CORRECTION_90_DEGREES  ) );

			mMatcher.add( new CostasPhaseErrorDetector( FrameSync.P25_PHASE1_ERROR_180, 
					demodulator, PHASE_CORRECTION_180_DEGREES  ) );
		}
	}
	
	public void dispose()
	{
		for( P25MessageAssembler a: mAssemblers )
		{
			a.dispose();
		}
		
		mAssemblers.clear();

		mListener = null;
		mAliasList = null;
		
		mMatcher.dispose();
		mMatcher = null;
		
		mPrimarySyncDetector.dispose();
		mPrimarySyncDetector = null;
		
	}
	
	private void dispatch( Message message )
	{
		if( mListener != null )
		{
			mListener.receive( message );
		}
	}
	
	@Override
    public void receive( Dibit symbol )
    {
    	for( P25MessageAssembler assembler: mAssemblers )
    	{
    		if( assembler.isActive() )
    		{
        		assembler.receive( symbol );
        		
        		if( assembler.complete() )
        		{
        			assembler.reset();
        		}
    		}
    	}
    	
		mMatcher.receive( symbol.getBit1(), symbol.getBit2() );
    }

    public void setListener( Listener<Message> listener )
    {
		mListener = listener;
    }

    public void removeListener( Listener<Message> listener )
    {
		mListener = null;
    }
	
    private class P25MessageAssembler
    {
    	/* Starting position of the status symbol counter is 24 symbols to 
    	 * account for the 48-bit sync pattern which is not included in message */
    	private int mStatusSymbolPointer = 24;
    	private BinaryMessage mMessage;
        private int mMessageLength;
        private boolean mComplete = false;
        private boolean mActive = false;
        private DataUnitID mDUID = DataUnitID.NID;
        
        public P25MessageAssembler()
        {
        	mMessageLength = mDUID.getMessageLength();
            mMessage = new BinaryMessage( mMessageLength );
        	reset();
        }
        
        public void receive( Dibit dibit )
        {
        	if( mActive )
        	{
        		if( mStatusSymbolPointer == 35 )
        		{
        			mStatusSymbolPointer = 0;
        		}
        		else
        		{
        			mStatusSymbolPointer++;

                    try
                    {
                        mMessage.add( dibit.getBit1() );
                        mMessage.add( dibit.getBit2() );
                    }
                    catch( BitSetFullException e )
                    {
                         mComplete = true;
                    }
         
                    /* Check the message for complete */
                    if( mMessage.isFull() )
                    {
                    	checkComplete();
                    }
        		}
        	}
        }

        public void reset()
        {
        	mDUID = DataUnitID.NID;
        	mMessage.setSize( mDUID.getMessageLength() );
        	mMessage.clear();
        	mStatusSymbolPointer = 24;
            mComplete = false;
            mActive = false;
        }
        
        public void setActive( boolean active )
        {
        	mActive = active;
        }

        private void setDUID( DataUnitID id )
        {
        	mDUID = id;
        	mMessageLength = id.getMessageLength();
        	mMessage.setSize( mMessageLength );
        }

        private void checkComplete()
        {
        	switch( mDUID )
        	{
				case NID:
					mMessage = mNIDDecoder.correctNID( mMessage );
					
					if( mMessage.getCRC() != CRC.FAILED_CRC )
					{
						int value = mMessage.getInt( P25Message.DUID );
						
						DataUnitID duid = DataUnitID.fromValue( value );
						
						if( duid != DataUnitID.UNKN )
						{
							setDUID( duid );
						}
						else
						{
							mComplete = true;
<<<<<<< HEAD
							dispatch( new P25Message( mMessage.copy(), duid, mAliasList ) );
=======
		                    dispatch( new P25Message( mMessage.copy(), mDUID, mAliasList ) );
>>>>>>> 64fee2c7
						}
					}
					else
					{
						mComplete = true;
					}
					break;
				case HDU:
					mComplete = true;
                    dispatch( new HDUMessage( mMessage.copy(), mDUID, mAliasList ) );
                    
                    /* We're in a call now, lower the sync match threshold */
                    mPrimarySyncDetector.setThreshold( SYNC_IN_CALL_THRESHOLD );
					break;
				case LDU1:
					mComplete = true;
					
					LDU1Message ldu1 = new LDU1Message( mMessage.copy(), 
							mDUID, mAliasList );

					/* Convert the LDU1 message into a link control LDU1 message */
                    dispatch( LDULCMessageFactory.getMessage( ldu1 ) );

                    /* We're in a call now, lower the sync match threshold */
                    mPrimarySyncDetector.setThreshold( SYNC_IN_CALL_THRESHOLD );
					break;
				case LDU2:
					mComplete = true;
                    dispatch( new LDU2Message( mMessage.copy(), mDUID, mAliasList ) );

                    /* We're in a call now, lower the sync match threshold */
                    mPrimarySyncDetector.setThreshold( SYNC_IN_CALL_THRESHOLD );
					break;
				case PDU0:

					/* Remove interleaving */
					P25Interleave.deinterleaveData( mMessage, PDU0_BEGIN, PDU0_END );
	
					/* Remove trellis encoding - abort processing if we have an
					 * unsuccessful decode due to excessive errors */
					if( mHalfRate.decode( mMessage, PDU0_BEGIN, PDU0_END ) )
					{
						mMessage = CRCP25.correctCCITT80( mMessage, 
								PDU0_BEGIN, PDU0_CRC_BEGIN );
						

						if( mMessage.getCRC() != CRC.FAILED_CRC )
						{
							boolean confirmed = mMessage.get( 
									PDUMessage.CONFIRMATION_REQUIRED_INDICATOR );
							
							if( confirmed )
							{
								setDUID( DataUnitID.PDUC );
							}
							else
							{
								setDUID( DataUnitID.PDU1 );
							}
							
							mMessage.setPointer( PDU1_BEGIN );
						}
						else
						{
							mComplete = true;
						}
					}
					else
					{
						mComplete = true;
					}
					
                    /* Set sync match threshold to normal */
                    mPrimarySyncDetector.setThreshold( SYNC_MATCH_THRESHOLD );
                    
					break;
				case PDU1:
					/* Remove interleaving */
					P25Interleave.deinterleaveData( mMessage, PDU1_BEGIN, PDU1_END );
	
					/* Remove trellis encoding - abort processing if we have an
					 * unsuccessful decode due to excessive errors */
					if( mHalfRate.decode( mMessage, PDU1_BEGIN, PDU1_END ) )
					{
						if( mMessage.getInt( PDUMessage.BLOCKS_TO_FOLLOW ) == 1 )
						{
							mMessage.setSize( PDU2_BEGIN );
							
		                    PDUMessage pduMessage1 = PDUMessageFactory.getMessage( 
		                    		mMessage.copy(), DataUnitID.PDU1, mAliasList ); 

		                    dispatch( pduMessage1 );
							
							mComplete = true;
						}
						else
						{
							setDUID( DataUnitID.PDU2 );
							
							mMessage.setPointer( PDU2_BEGIN );
						}
					}
					else
					{
						mComplete = true;
					}
					break;
				case PDU2:
					/* Remove interleaving */
					P25Interleave.deinterleaveData( mMessage, PDU2_BEGIN, PDU2_END );
	
					/* Remove trellis encoding - abort processing if we have an
					 * unsuccessful decode due to excessive errors */
					if( mHalfRate.decode( mMessage, PDU2_BEGIN, PDU2_END ) )
					{
						if( mMessage.getInt( PDUMessage.BLOCKS_TO_FOLLOW ) == 2 )
						{
							mMessage.setSize( PDU3_BEGIN );
							
		                    PDUMessage pduMessage2 = PDUMessageFactory.getMessage( 
		                    		mMessage.copy(), DataUnitID.PDU2, mAliasList ); 

		                    dispatch( pduMessage2 );
							
							mComplete = true;
						}
						else
						{
							setDUID( DataUnitID.PDU3 );
							
							mMessage.setPointer( PDU3_BEGIN );
						}
					}
					else
					{
						mComplete = true;
					}

					/* Set sync match threshold to normal */
                    mPrimarySyncDetector.setThreshold( SYNC_MATCH_THRESHOLD );
					break;
				case PDU3:
					/* Remove interleaving */
					P25Interleave.deinterleaveData( mMessage, PDU3_BEGIN, PDU3_END );
	
					/* Remove trellis encoding - abort processing if we have an
					 * unsuccessful decode due to excessive errors */
					if( mHalfRate.decode( mMessage, PDU3_BEGIN, PDU3_END ) )
					{
						mMessage.setSize( PDU3_DECODED_END );
						
	                    PDUMessage pduMessage3 = PDUMessageFactory.getMessage( 
	                    		mMessage.copy(), DataUnitID.PDU3, mAliasList ); 

	                    dispatch( pduMessage3 );
					}
					
					mComplete = true;
					break;
				case PDUC:
					/* De-interleave the latest block*/
					P25Interleave.deinterleaveData( mMessage, 
							mMessage.size() - 196, mMessage.size() );

					/* Decode 3/4 rate convolutional encoding from latest block */
					if( mThreeQuarterRate.decode( mMessage, 
							mMessage.size() - 196, mMessage.size() ) )
					{
						/* Resize the message and adjust the message pointer
						 * to account for removing 48 + 4 parity bits */
						mMessage.setSize( mMessage.size() - 52 );
						mMessage.adjustPointer( -52 );
						
						int blocks = mMessage.getInt( PDUMessage.BLOCKS_TO_FOLLOW );
						
						int current = ( mMessage.size() - 160 ) / 144;
						
						if( current < blocks )
						{
							mMessage.setSize( mMessage.size() + 196 );
							mMessageLength = mMessage.size();
						}
						else
						{
							PDUConfirmedMessage pducm = 
								new PDUConfirmedMessage( mMessage.copy(), 
									mAliasList );

							/* Translate into correct subclass */
							dispatch( PDUConfirmedMessageFactory.getMessage( pducm ) );
							
							mComplete = true;
						}
						break;
					}
					else
					{
						PDUConfirmedMessage pducm = 
								new PDUConfirmedMessage( mMessage.copy(), 
									mAliasList );

						/* Translate into correct subclass */
						dispatch( PDUConfirmedMessageFactory.getMessage( pducm ) );
						
						mComplete = true;
					}
					
                    /* Set sync match threshold to normal */
                    mPrimarySyncDetector.setThreshold( SYNC_MATCH_THRESHOLD );
					break;
				case TDU:
                    dispatch( new TDUMessage( mMessage.copy(), mDUID, mAliasList ) );
					mComplete = true;

					/* Set sync match threshold to normal */
                    mPrimarySyncDetector.setThreshold( SYNC_MATCH_THRESHOLD );
					break;
				case TDULC:
					TDULinkControlMessage tdulc =  new TDULinkControlMessage( 
							mMessage.copy(), mDUID, mAliasList );

					/* Convert to an appropriate link control message */
					tdulc = TDULCMessageFactory.getMessage( tdulc );

					dispatch( tdulc );
					mComplete = true;

					/* Set sync match threshold to normal */
                    mPrimarySyncDetector.setThreshold( SYNC_MATCH_THRESHOLD );
					break;
				case TSBK1:
					/* Remove interleaving */
					P25Interleave.deinterleaveData( mMessage, TSBK_BEGIN, TSBK_END );
	
					/* Remove trellis encoding - abort processing if we have an
					 * unsuccessful decode due to excessive errors */
					
					if( mHalfRate.decode( mMessage, TSBK_BEGIN, TSBK_END ) )
					{
						mMessage = CRCP25.correctCCITT80( mMessage, 
								TSBK_BEGIN, TSBK_CRC_START );

						if( mMessage.getCRC() != CRC.FAILED_CRC )
						{
							BinaryMessage tsbkBuffer1 = mMessage.copy();
							tsbkBuffer1.setSize( TSBK_DECODED_END );
							
		                    TSBKMessage tsbkMessage1 = TSBKMessageFactory.getMessage( 
		                            tsbkBuffer1, DataUnitID.TSBK1, mAliasList ); 

							if( tsbkMessage1.isLastBlock() )
							{
								mComplete = true;
							}
							else
							{
								setDUID( DataUnitID.TSBK2 );
								mMessage.setPointer( TSBK_BEGIN );
							}
							
							dispatch( tsbkMessage1 );
						}
						else
						{
							mComplete = true;
						}
					}
					else
					{
						mComplete = true;
					}

					/* Set sync match threshold to normal */
                    mPrimarySyncDetector.setThreshold( SYNC_MATCH_THRESHOLD );
					break;
				case TSBK2:
					/* Remove interleaving */
					P25Interleave.deinterleaveData( mMessage, TSBK_BEGIN, TSBK_END );

					/* Remove trellis encoding - abort processing if we have an
					 * unsuccessful decode due to excessive errors */
					if( mHalfRate.decode( mMessage, TSBK_BEGIN, TSBK_END ) )
					{
						mMessage = CRCP25.correctCCITT80( mMessage, 
								TSBK_BEGIN, TSBK_CRC_START );
						
						if( mMessage.getCRC() != CRC.FAILED_CRC )
						{
							BinaryMessage tsbkBuffer2 = mMessage.copy();
							tsbkBuffer2.setSize( TSBK_DECODED_END );
							
		                    TSBKMessage tsbkMessage2 = TSBKMessageFactory.getMessage( 
		                            tsbkBuffer2, DataUnitID.TSBK2, mAliasList ); 

							if( tsbkMessage2.isLastBlock() )
							{
								mComplete = true;
							}
							else
							{
								setDUID( DataUnitID.TSBK3 );
								mMessage.setPointer( TSBK_BEGIN );
							}
							
							dispatch( tsbkMessage2 );
						}
						else
						{
							mComplete = true;
						}
					}
					else
					{
						mComplete = true;
					}
					break;
				case TSBK3:
					/* Remove interleaving */
					P25Interleave.deinterleaveData( mMessage, TSBK_BEGIN, TSBK_END );
	
					/* Remove trellis encoding - abort processing if we have an
					 * unsuccessful decode due to excessive errors */
					if( mHalfRate.decode( mMessage, TSBK_BEGIN, TSBK_END ) )
					{
						mMessage = CRCP25.correctCCITT80( mMessage, 
								TSBK_BEGIN, TSBK_CRC_START );
						
						if( mMessage.getCRC() != CRC.FAILED_CRC )
						{
		                    BinaryMessage tsbkBuffer3 = mMessage.copy();
							tsbkBuffer3.setSize( TSBK_DECODED_END );
		                    
		                    TSBKMessage tsbkMessage3 = TSBKMessageFactory.getMessage( 
		                            tsbkBuffer3, DataUnitID.TSBK3, mAliasList ); 

							dispatch( tsbkMessage3 );
						}
					}

					mComplete = true;
					break;
				case VSELP1:
					mComplete = true;
                    dispatch( new VSELP1Message( mMessage.copy(), mDUID, mAliasList ) );
					break;
				case VSELP2:
					mComplete = true;
                    dispatch( new VSELP2Message( mMessage.copy(), mDUID, mAliasList ) );
					break;
				case UNKN:
					mComplete = true;
                    dispatch( new P25Message( mMessage.copy(), mDUID, mAliasList ) );
					break;
				default:
					mComplete = true;
					break;
        	}
        }
        
        public void dispose()
        {
        	mMessage = null;
        	mHalfRate.dispose();
        }

        /**
         * Flag to indicate when this assembler has received all of the bits it
         * is looking for (ie message length), and should then be removed from
         * receiving any more bits
         */
        public boolean complete()
        {
            return mComplete;
        }
        
        public boolean isActive()
        {
        	return mActive;
        }
    }
    
    /**
     * Sync pattern detector to listen for costas loop phase lock errors and 
     * apply a phase correction to the costas loop so that we don't miss any 
     * messages.
     * 
     * When the costas loop locks with a +/- 90 degree or 180 degree phase 
     * error, the slicer will incorrectly apply the symbol pattern rotated left
     * or right by the phase error.  However, we can detect these rotated sync
     * patterns and apply immediate phase correction so that message processing
     * can continue. 
     */
    public class CostasPhaseErrorDetector extends SyncDetector
    {
    	private LSMDemodulator mDemodulator;
    	private double mCorrection;
    	
    	public CostasPhaseErrorDetector( FrameSync frameSync, 
    			LSMDemodulator demodulator, double correction )
    	{
    		super( frameSync.getSync() );

    		mDemodulator = demodulator;
    		
    		mCorrection = correction;

    		setListener( new ISyncDetectListener()
			{
				@Override
				public void syncDetected()
				{
					mDemodulator.correctPhaseError( mCorrection );

					/* Since we detected a sync pattern, start a message assembler */
		        	for( P25MessageAssembler assembler: mAssemblers )
		        	{
		        		if( !assembler.isActive() )
		        		{
		        			assembler.setActive( true );
		        			break;
		        		}
		        	}
				}
			} );
    	}
    }
}<|MERGE_RESOLUTION|>--- conflicted
+++ resolved
@@ -291,11 +291,7 @@
 						else
 						{
 							mComplete = true;
-<<<<<<< HEAD
-							dispatch( new P25Message( mMessage.copy(), duid, mAliasList ) );
-=======
 		                    dispatch( new P25Message( mMessage.copy(), mDUID, mAliasList ) );
->>>>>>> 64fee2c7
 						}
 					}
 					else
