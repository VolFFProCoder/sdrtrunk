package source.tuner.hackrf;
/*******************************************************************************
 *     SDR Trunk 
 *     Copyright (C) 2014 Dennis Sheirer
 *     
 *     Ported from libhackrf at:
 *     https://github.com/mossmann/hackrf/tree/master/host/libhackrf
 *     
 *	   Copyright (c) 2012, Jared Boone <jared@sharebrained.com>
 *     Copyright (c) 2013, Benjamin Vernoux <titanmkd@gmail.com>
 *     copyright (c) 2013, Michael Ossmann <mike@ossmann.com>
 *     
 *     All rights reserved.
 *     
 *     Redistribution and use in source and binary forms, with or without 
 *     modification, are permitted provided that the following conditions are 
 *     met:
 *     
 *     Redistributions of source code must retain the above copyright notice, 
 *     this list of conditions and the following disclaimer.
 *     Redistributions in binary form must reproduce the above copyright 
 *     notice, this list of conditions and the following disclaimer in the
 *     documentation and/or other materials provided with the distribution.
 *     
 *     Neither the name of Great Scott Gadgets nor the names of its contributors 
 *     may be used to endorse or promote products derived from this software
 *     without specific prior written permission.
 *     
 *     THIS SOFTWARE IS PROVIDED BY THE COPYRIGHT HOLDERS AND CONTRIBUTORS 
 *     "AS IS" AND ANY EXPRESS OR IMPLIED WARRANTIES, INCLUDING, BUT NOT LIMITED 
 *     TO, THE IMPLIED WARRANTIES OF MERCHANTABILITY AND FITNESS FOR A 
 *     PARTICULAR PURPOSE ARE DISCLAIMED.  IN NO EVENT SHALL THE COPYRIGHT 
 *     HOLDER OR CONTRIBUTORS BE LIABLE FOR ANY DIRECT, INDIRECT, INCIDENTAL, 
 *     SPECIAL, EXEMPLARY, OR CONSEQUENTIAL DAMAGES (INCLUDING, BUT NOT LIMITED 
 *     TO, PROCUREMENT OF SUBSTITUTE GOODS OR SERVICES; LOSS OF USE, DATA, OR 
 *     PROFITS; OR BUSINESS INTERRUPTION)
 *     HOWEVER CAUSED AND ON ANY THEORY OF LIABILITY, WHETHER IN CONTRACT, 
 *     STRICT LIABILITY, OR TORT (INCLUDING NEGLIGENCE OR OTHERWISE) ARISING IN 
 *     ANY WAY OUT OF THE USE OF THIS SOFTWARE, EVEN IF ADVISED OF THE 
 *     POSSIBILITY OF SUCH DAMAGE.
 *     
 *     This program is free software: you can redistribute it and/or modify
 *     it under the terms of the GNU General Public License as published by
 *     the Free Software Foundation, either version 3 of the License, or
 *     (at your option) any later version.
 * 
 *     This program is distributed in the hope that it will be useful,
 *     but WITHOUT ANY WARRANTY; without even the implied warranty of
 *     MERCHANTABILITY or FITNESS FOR A PARTICULAR PURPOSE.  See the
 *     GNU General Public License for more details.
 * 
 *     You should have received a copy of the GNU General Public License
 *     along with this program.  If not, see <http://www.gnu.org/licenses/>
 ******************************************************************************/
import java.nio.ByteBuffer;
import java.nio.ByteOrder;
import java.util.ArrayList;
import java.util.Arrays;
import java.util.List;
import java.util.concurrent.CopyOnWriteArrayList;
import java.util.concurrent.LinkedTransferQueue;
import java.util.concurrent.ScheduledFuture;
import java.util.concurrent.TimeUnit;
import java.util.concurrent.atomic.AtomicBoolean;

import javax.usb.UsbException;

import org.apache.commons.io.EndianUtils;
import org.slf4j.Logger;
import org.slf4j.LoggerFactory;
import org.usb4java.Device;
import org.usb4java.DeviceDescriptor;
import org.usb4java.DeviceHandle;
import org.usb4java.LibUsb;
import org.usb4java.LibUsbException;
import org.usb4java.Transfer;
import org.usb4java.TransferCallback;

import sample.Broadcaster;
import sample.Listener;
import sample.adapter.ByteSampleAdapter;
import sample.complex.ComplexBuffer;
import source.SourceException;
import source.tuner.TunerController;
import source.tuner.configuration.TunerConfiguration;
import controller.ThreadPoolManager;
import controller.ThreadPoolManager.ThreadType;


public class HackRFTunerController extends TunerController
{
	private final static Logger mLog = 
			LoggerFactory.getLogger( HackRFTunerController.class );

<<<<<<< HEAD
	public final static long USB_TIMEOUT_MS = 1000000l; //uSeconds
=======
	public final static long USB_TIMEOUT_US = 1000000l; //uSeconds
>>>>>>> 64fee2c7
	public static final byte USB_ENDPOINT = (byte)0x81;
	public static final byte USB_INTERFACE = (byte)0x0;
	
	public static final byte REQUEST_TYPE_IN = 
								(byte)( LibUsb.ENDPOINT_IN | 
										LibUsb.REQUEST_TYPE_VENDOR | 
										LibUsb.RECIPIENT_DEVICE );
	
	public static final byte REQUEST_TYPE_OUT = 
								(byte)( LibUsb.ENDPOINT_OUT | 
										LibUsb.REQUEST_TYPE_VENDOR | 
										LibUsb.RECIPIENT_DEVICE );

	public static final long MIN_FREQUENCY = 10000000l;
	public static final long MAX_FREQUENCY = 6000000000l;
	public static final long DEFAULT_FREQUENCY = 101100000;
	public static final double USABLE_BANDWIDTH_PERCENT = 0.95;
	public static final int DC_SPIKE_AVOID_BUFFER = 5000;

	public final static int TRANSFER_BUFFER_POOL_SIZE = 16;
	
	private LinkedTransferQueue<byte[]> mFilledBuffers = 
			new LinkedTransferQueue<byte[]>();
	
    private Broadcaster<ComplexBuffer> mComplexBufferBroadcaster = new Broadcaster<>();
	
	private ByteSampleAdapter mSampleAdapter = new ByteSampleAdapter();
	private BufferProcessor mBufferProcessor = new BufferProcessor();
	
	private HackRFSampleRate mSampleRate = HackRFSampleRate.RATE2_016MHZ;
	public int mBufferSize = 262144;
	private boolean mAmplifierEnabled = false;
	
	private Device mDevice;
	private DeviceDescriptor mDeviceDescriptor;
	private DeviceHandle mDeviceHandle;
	private ThreadPoolManager mThreadPoolManager;
	
	public HackRFTunerController( Device device, DeviceDescriptor descriptor, 
			ThreadPoolManager threadPoolManager ) throws SourceException
	{
	    super( MIN_FREQUENCY, MAX_FREQUENCY, DC_SPIKE_AVOID_BUFFER, USABLE_BANDWIDTH_PERCENT );

	    mDevice = device;
	    mDeviceDescriptor = descriptor;
	    mThreadPoolManager = threadPoolManager;
	}
	
	public void init() throws SourceException
	{
		mDeviceHandle = new DeviceHandle();
		
		int result = LibUsb.open( mDevice, mDeviceHandle );
		
		if( result != 0 )
		{
			if( result == LibUsb.ERROR_ACCESS )
			{
				mLog.error( "Unable to access HackRF - insufficient permissions.  "
					+ "If you are running a Linux OS, have you installed the "
					+ "hackRF rules file in \\etc\\udev\\rules.d ??" );
			}
			
			throw new SourceException( "Couldn't open hackrf device - " +
				LibUsb.strError( result ) );
		}

		try
		{
			claimInterface();

			setMode( Mode.RECEIVE );
			
			setFrequency( DEFAULT_FREQUENCY );
		}
		catch( Exception e )
		{
			throw new SourceException( "HackRF Tuner Controller - couldn't "
					+ "claim USB interface or get endpoint or pipe", e );
		}
	}

	/**
	 * Claims the USB interface.  If another application currently has
	 * the interface claimed, the USB_FORCE_CLAIM_INTERFACE setting
	 * will dictate if the interface is forcibly claimed from the other 
	 * application
	 */
	private void claimInterface() throws SourceException
	{
		if( mDeviceHandle != null )
		{
			int result = LibUsb.kernelDriverActive( mDeviceHandle, USB_INTERFACE );
					
			if( result == 1 )
			{
				result = LibUsb.detachKernelDriver( mDeviceHandle, USB_INTERFACE );

				if( result != LibUsb.SUCCESS )
				{
					mLog.error( "failed attempt to detach kernel driver [" + 
							LibUsb.errorName( result ) + "]" );
					
					throw new SourceException( "couldn't detach kernel driver "
							+ "from device" );
				}
			}
			
			result = LibUsb.claimInterface( mDeviceHandle, USB_INTERFACE );
			
			if( result != LibUsb.SUCCESS )
			{
				throw new SourceException( "couldn't claim usb interface [" + 
					LibUsb.errorName( result ) + "]" );
			}
		}
		else
		{
			throw new SourceException( "couldn't claim usb interface - no "
					+ "device handle" );
		}
	}

	/**
	 * HackRF board identifier/type
	 */
	public BoardID getBoardID() throws UsbException
	{
		int id = readByte( Request.BOARD_ID_READ, (byte)0, (byte)0, false );
		
		return BoardID.lookup( id );
	}
	
	/**
	 * HackRF firmware version string
	 */
	public String getFirmwareVersion() throws UsbException
	{
		ByteBuffer buffer = readArray( Request.VERSION_STRING_READ, 0, 0, 255 ); 

		byte[] data = new byte[ 255 ];
		
		buffer.get( data );

		return new String( data );
	}
	
	/**
	 * HackRF part id number and serial number
	 */
	public Serial getSerial() throws UsbException
	{
		ByteBuffer buffer = readArray( Request.BOARD_PARTID_SERIALNO_READ, 0, 0, 24 ); 

		return new Serial( buffer ); 
	}

	/**
	 * Sets the HackRF transceiver mode
	 */
	public void setMode( Mode mode ) throws UsbException
	{
		write( Request.SET_TRANSCEIVER_MODE, mode.getNumber(), 0 );
	}

	/**
	 * Sets the HackRF baseband filter
	 */
	public void setBasebandFilter( BasebandFilter filter ) throws UsbException
	{
		write( Request.BASEBAND_FILTER_BANDWIDTH_SET, 
			   filter.getLowValue(), 
			   filter.getHighValue() );
	}

	/**
	 * Enables (true) or disables (false) the amplifier
	 */
	public void setAmplifierEnabled( boolean enabled ) throws UsbException
	{
		write( Request.AMP_ENABLE, ( enabled ? 1 : 0 ), 0 );
		
		mAmplifierEnabled = enabled;
	}
	
	public boolean getAmplifier()
	{
		return mAmplifierEnabled;
	}

	/**
	 * Sets the IF LNA Gain
	 */
	public void setLNAGain( HackRFLNAGain gain ) throws UsbException
	{
		int result = readByte( Request.SET_LNA_GAIN, 0, gain.getValue(), true );
		
		if( result != 1 )
		{
			throw new UsbException( "couldn't set lna gain to " + gain );
		}
	}
	
	/**
	 * Sets the Baseband VGA Gain
	 */
	public void setVGAGain( HackRFVGAGain gain ) throws UsbException
	{
		int result = readByte( Request.SET_VGA_GAIN, 0, gain.getValue(), true );
		
		if( result != 1 )
		{
			throw new UsbException( "couldn't set vga gain to " + gain );
		}
	}

	/**
	 * Not implemented
	 */
    public long getTunedFrequency() throws SourceException
    {
		return mFrequencyController.getTunedFrequency();
    }

	@Override
    public void setTunedFrequency( long frequency ) throws SourceException
    {
		ByteBuffer buffer = ByteBuffer.allocateDirect( 8 );
		buffer.order( ByteOrder.LITTLE_ENDIAN );
		
		int mhz = (int)( frequency / 1E6 );
		int hz = (int)( frequency - ( mhz * 1E6 ) );

		buffer.putInt( mhz );
		buffer.putInt( hz );

		buffer.rewind();

		try
		{
			write( Request.SET_FREQUENCY, 0, 0, buffer );
		}
		catch( UsbException e )
		{
			mLog.error( "error setting frequency [" + frequency + "]", e );
			
			throw new SourceException( "error setting frequency [" + 
					frequency + "]", e );
		}
    }

	@Override
    public int getCurrentSampleRate() throws SourceException
    {
	    return mSampleRate.getRate();
    }

	@Override
    public void apply( TunerConfiguration config ) throws SourceException
    {
		if( config instanceof HackRFTunerConfiguration )
		{
			HackRFTunerConfiguration hackRFConfig = 
					(HackRFTunerConfiguration)config;
			
			try
            {
	            setSampleRate( hackRFConfig.getSampleRate() );
	            setFrequencyCorrection( hackRFConfig.getFrequencyCorrection() );
	            setAmplifierEnabled( hackRFConfig.getAmplifierEnabled() );
	            setLNAGain( hackRFConfig.getLNAGain() );
	            setVGAGain( hackRFConfig.getVGAGain() );
	            setFrequency( getFrequency() );
            }
            catch ( UsbException e )
            {
            	throw new SourceException( "Error while applying tuner "
            			+ "configuration", e );
            }
		}
		else
		{
			throw new IllegalArgumentException( "Invalid tuner configuration "
					+ "type [" + config.getClass() + "]" );
		}
    }
	
	public ByteBuffer readArray( Request request, 
							 int value, 
							 int index, 
							 int length ) throws UsbException
	{
		if( mDeviceHandle != null )
		{
			ByteBuffer buffer = ByteBuffer.allocateDirect( length );
			
			int transferred = LibUsb.controlTransfer( mDeviceHandle, 
													  REQUEST_TYPE_IN, 
													  request.getRequestNumber(), 
													  (short)value,
													  (short)index,
													  buffer, 
<<<<<<< HEAD
													  USB_TIMEOUT_MS );
=======
													  USB_TIMEOUT_US );
>>>>>>> 64fee2c7

			if( transferred < 0 )
			{
				throw new LibUsbException( "read error", transferred );
			}

			return buffer;
		}
		else
		{
			throw new LibUsbException( "device handle is null", 
							LibUsb.ERROR_NO_DEVICE );
		}
	}
	
	public int read( Request request, int value, int index, int length ) 
							throws UsbException
	{
		if( !( length == 1 || length == 2 || length == 4 ) )
		{
			throw new IllegalArgumentException( "invalid length [" + length + 
					"] must be: byte=1, short=2, int=4 to read a primitive" );
		}
		
		ByteBuffer buffer = readArray( request, value, index, length );
		
		byte[] data = new byte[ buffer.capacity() ];
		
		buffer.get( data );
		
		switch( data.length )
		{
			case 1:
				return data[ 0 ];
			case 2:
				return EndianUtils.readSwappedShort( data, 0 );
			case 4:
				return EndianUtils.readSwappedInteger( data, 0 );
			default:
				throw new UsbException( "read() primitive returned an "
					+ "unrecognized byte array " + Arrays.toString( data ) );
		}
	}
	
	public int readByte( Request request, int value, int index, boolean signed ) 
									throws UsbException
	{
		ByteBuffer buffer = readArray( request, value, index, 1 );

		if( signed )
		{
			return (int)( buffer.get() );
		}
		else
		{
			return (int)( buffer.get() & 0xFF );
		}
	}
	
	public void write( Request request, 
					   int value, 
					   int index, 
					   ByteBuffer buffer ) throws UsbException
	{
		if( mDeviceHandle != null )
		{
			int transferred = LibUsb.controlTransfer( mDeviceHandle, 
													  REQUEST_TYPE_OUT,
													  request.getRequestNumber(),
													  (short)value, 
													  (short)index, 
													  buffer, 
<<<<<<< HEAD
													  USB_TIMEOUT_MS );
=======
													  USB_TIMEOUT_US );
>>>>>>> 64fee2c7

			if( transferred < 0 )
			{
				throw new LibUsbException( "error writing byte buffer", 
								transferred );
			}
			else if( transferred != buffer.capacity() )
			{
				throw new LibUsbException( "transferred bytes [" + 
						transferred + "] is not what was expected [" + 
						buffer.capacity() + "]", transferred );
			}
		}
		else
		{
			throw new LibUsbException( "device handle is null", 
							LibUsb.ERROR_NO_DEVICE );
		}
	}

	/**
	 * Sends a request that doesn't have a data payload
	 */
	public void write( Request request, 
					   int value, 
					   int index ) throws UsbException
	{
		write( request, value, index, ByteBuffer.allocateDirect( 0 ) );
	}

	/**
	 * Sample Rate
	 * 
	 * Note: the libhackrf set sample rate method is designed to allow fractional
	 * sample rates.  However, since we're only using integral sample rates, we
	 * simply invoke the setSampleRateManual method directly.
	 */
	public void setSampleRate( HackRFSampleRate rate ) throws UsbException
	{
		setSampleRateManual( rate.getRate(), 1 );
		
		mFrequencyController.setSampleRate( rate.getRate() );
		
		setBasebandFilter( rate.getFilter() );
		
		mSampleRate = rate;
	}
	
	public void setSampleRateManual( int frequency, int divider ) 
							throws UsbException
	{
		ByteBuffer buffer = ByteBuffer.allocateDirect( 8 );

		buffer.order( ByteOrder.LITTLE_ENDIAN );

		buffer.putInt( frequency );
		buffer.putInt( divider );

		write( Request.SET_SAMPLE_RATE, 0, 0, buffer );
	}
	
	public int getSampleRate()
	{
		return mSampleRate.getRate();
	}
	
	public enum Request
	{
		SET_TRANSCEIVER_MODE( 1 ),
		MAX2837_TRANSCEIVER_WRITE( 2 ),
		MAX2837_TRANSCEIVER_READ( 3 ),
		SI5351C_CLOCK_GENERATOR_WRITE( 4 ),
		SI5351C_CLOCK_GENERATOR_READ( 5 ),
		SET_SAMPLE_RATE( 6 ),
		BASEBAND_FILTER_BANDWIDTH_SET( 7 ),
		RFFC5071_MIXER_WRITE( 8 ),
		RFFC5071_MIXER_READ( 9 ),
		SPIFLASH_ERASE( 10 ),
		SPIFLASH_WRITE( 11 ),
		SPIFLASH_READ( 12 ),
		BOARD_ID_READ( 14 ),
		VERSION_STRING_READ( 15 ),
		SET_FREQUENCY( 16 ),
		AMP_ENABLE( 17 ),
		BOARD_PARTID_SERIALNO_READ( 18 ),
		SET_LNA_GAIN( 19 ),
		SET_VGA_GAIN( 20 ),
		SET_TXVGA_GAIN( 21 ),
		ANTENNA_ENABLE( 23 ),
		SET_FREQUENCY_EXPLICIT( 24 );
		
		private byte mRequestNumber;
		
		private Request( int number )
		{
			mRequestNumber = (byte)number;
		}
		
		public byte getRequestNumber()
		{
			return mRequestNumber;
		}
	}

	public enum HackRFSampleRate
	{
		RATE2_016MHZ(   2016000,  "2.016 MHz", BasebandFilter.F3_50 ),
		RATE3_024MHZ(   3024000,  "3.024 MHz", BasebandFilter.F5_00 ),
		RATE4_464MHZ(   4464000,  "4.464 MHz", BasebandFilter.F6_00 ),
		RATE5_376MHZ(   5376000,  "5.376 MHz", BasebandFilter.F7_00 ),
		RATE7_488MHZ(   7488000,  "7.488 MHz", BasebandFilter.F9_00 ),
		RATE10_080MHZ( 10080000, "10.080 MHz", BasebandFilter.F12_00 ),
		RATE12_000MHZ( 12000000, "12.000 MHz", BasebandFilter.F14_00 ),
		RATE13_440MHZ( 13440000, "13.440 MHz", BasebandFilter.F15_00 ),
		RATE14_976MHZ( 14976000, "14.976 MHz", BasebandFilter.F20_00 ),
		RATE19_968MHZ( 19968000, "19.968 MHz", BasebandFilter.F24_00 );
		
		private int mRate;
		private String mLabel;
		private BasebandFilter mFilter;
		
		private HackRFSampleRate( int rate, 
								  String label, 
								  BasebandFilter filter )
		{
			mRate = rate;
			mLabel = label;
			mFilter = filter;
		}
		
		public int getRate()
		{
			return mRate;
		}
		
		public String getLabel()
		{
			return mLabel;
		}
		
		public String toString()
		{
			return mLabel;
		}
		
		public BasebandFilter getFilter()
		{
			return mFilter;
		}
	}
	
	public enum BasebandFilter
	{
		FAUTO(         0,  "AUTO" ),
		F1_75(   1750000,  "1.75 MHz" ),
		F2_50(   2500000,  "2.50 MHz" ),
		F3_50(   3500000,  "3.50 MHz" ),
		F5_00(   5000000,  "5.00 MHz" ),
		F5_50(   5500000,  "5.50 MHz" ),
		F6_00(   6000000,  "6.00 MHz" ),
		F7_00(   7000000,  "7.00 MHz" ),
		F8_00(   8000000,  "8.00 MHz" ),
		F9_00(   9000000,  "9.00 MHz" ),
		F10_00( 10000000, "10.00 MHz" ),
		F12_00( 12000000, "12.00 MHz" ),
		F14_00( 14000000, "14.00 MHz" ),
		F15_00( 15000000, "15.00 MHz" ),
		F20_00( 20000000, "20.00 MHz" ),
		F24_00( 24000000, "24.00 MHz" ),
		F28_00( 28000000, "28.00 MHz" );
		
		private int mBandwidth;
		private String mLabel;
		
		private BasebandFilter( int bandwidth, String label )
		{
			mBandwidth = bandwidth;
			mLabel = label;
		}
		
		public int getBandwidth()
		{
			return mBandwidth;
		}
		
		public int getHighValue()
		{
			return mBandwidth >> 16;
		}
		
		public int getLowValue()
		{
			return mBandwidth & 0xFFFF;
		}
		
		public String getLabel()
		{
			return mLabel;
		}
	}
	
	public enum BoardID
	{
		JELLYBEAN(  0x00, "HackRF Jelly Bean" ),
		JAWBREAKER( 0x01, "HackRF Jaw Breaker" ),
		HACKRF_ONE( 0x02, "HackRF One" ),
		INVALID(    0xFF, "HackRF Unknown Board" );
		
		private byte mIDNumber;
		private String mLabel;
		
		private BoardID( int number, String label )
		{
			mIDNumber = (byte)number;
			mLabel = label;
		}
		
		public String toString()
		{
			return mLabel;
		}
		
		public String getLabel()
		{
			return mLabel;
		}
		
		public byte getNumber()
		{
			return mIDNumber;
		}
		
		public static BoardID lookup( int value )
		{
			switch( value )
			{
				case 0:
					return JELLYBEAN;
				case 1:
					return JAWBREAKER;
				case 2:
					return HACKRF_ONE;
				default:
					return INVALID;
			}
		}
	}
	
	public enum Mode
	{
		OFF( 0, "Off" ),
		RECEIVE( 1, "Receive" ),
		TRANSMIT( 2, "Transmit" ),
		SS( 3, "SS" );
		
		private byte mNumber;
		private String mLabel;
		
		private Mode( int number, String label )
		{
			mNumber = (byte)number;
			mLabel = label;
		}
		
		public byte getNumber()
		{
			return mNumber;
		}
		
		public String getLabel()
		{
			return mLabel;
		}
		
		public String toString()
		{
			return mLabel;
		}
	}
	
	public enum HackRFLNAGain
	{
		GAIN_0( 0 ),
		GAIN_8( 8 ),
		GAIN_16( 16 ),
		GAIN_24( 24 ),
		GAIN_32( 32 ),
		GAIN_40( 40 );
		
		private int mValue;
		
		private HackRFLNAGain( int value )
		{
			mValue = value;
		}
		
		public int getValue()
		{
			return mValue;
		}
		
		public String toString()
		{
			return String.valueOf( mValue ) + " dB";
		}
	}

	/**
	 * Receive (baseband) VGA Gain values
	 */
	public enum HackRFVGAGain
	{
		GAIN_0( 0 ),
		GAIN_2( 2 ),
		GAIN_4( 4 ),
		GAIN_6( 6 ),
		GAIN_8( 8 ),
		GAIN_10( 10 ),
		GAIN_12( 12 ),
		GAIN_14( 14 ),
		GAIN_16( 16 ),
		GAIN_18( 18 ),
		GAIN_20( 20 ),
		GAIN_22( 22 ),
		GAIN_23( 24 ),
		GAIN_26( 26 ),
		GAIN_28( 28 ),
		GAIN_30( 30 ),
		GAIN_32( 32 ),
		GAIN_34( 34 ),
		GAIN_36( 36 ),
		GAIN_38( 38 ),
		GAIN_40( 40 ),
		GAIN_42( 42 ),
		GAIN_44( 44 ),
		GAIN_46( 46 ),
		GAIN_48( 48 ),
		GAIN_50( 50 ),
		GAIN_52( 52 ),
		GAIN_54( 54 ),
		GAIN_56( 56 ),
		GAIN_58( 58 ),
		GAIN_60( 60 ),
		GAIN_62( 62 );
		
		private int mValue;
		
		private HackRFVGAGain( int value )
		{
			mValue = value;
		}
		
		public int getValue()
		{
			return mValue;
		}
		
		public String toString()
		{
			return String.valueOf( mValue ) + " dB";
		}
	}
	
	/**
	 * HackRF part id and serial number parsing class
	 */
	public class Serial
	{
		private byte[] mData;
		
		public Serial( ByteBuffer buffer )
		{
			mData = new byte[ buffer.capacity() ];
			
			buffer.get( mData );
		}
		
		public String getPartID()
		{
			int part0 = EndianUtils.readSwappedInteger( mData, 0 );
			int part1 = EndianUtils.readSwappedInteger( mData, 4 );

			StringBuilder sb = new StringBuilder();
			
			sb.append( String.format( "%08X", part0 ) );
			sb.append( "-" );
			sb.append( String.format( "%08X", part1 ) );
		
			return sb.toString();
		}
		
		public String getSerialNumber()
		{
			int serial0 = EndianUtils.readSwappedInteger( mData, 8 );
			int serial1 = EndianUtils.readSwappedInteger( mData, 12 );
			int serial2 = EndianUtils.readSwappedInteger( mData, 16 );
			int serial3 = EndianUtils.readSwappedInteger( mData, 20 );

			StringBuilder sb = new StringBuilder();
			
			sb.append( String.format( "%08X", serial0 ) );
			sb.append( "-" );
			sb.append( String.format( "%08X", serial1 ) );
			sb.append( "-" );
			sb.append( String.format( "%08X", serial2 ) );
			sb.append( "-" );
			sb.append( String.format( "%08X", serial3 ) );
		
			return sb.toString();
		}
	}
	
	/**
	 * Adds a sample listener.  If the buffer processing thread is
	 * not currently running, starts it running in a new thread.
	 */
    public void addListener( Listener<ComplexBuffer> listener )
    {
<<<<<<< HEAD
    	synchronized( mComplexBufferBroadcaster )
    	{
=======
    	synchronized ( mComplexBufferBroadcaster )
		{
>>>>>>> 64fee2c7
        	mComplexBufferBroadcaster.addListener( listener );

    		if( mBufferProcessor == null || !mBufferProcessor.isRunning() )
    		{
    			mBufferProcessor = new BufferProcessor();

    			Thread thread = new Thread( mBufferProcessor );
    			thread.setDaemon( true );
    			thread.setName( "HackRF Sample Processor" );

    			thread.start();
    		}
<<<<<<< HEAD
    	}
=======
		}
>>>>>>> 64fee2c7
    }

	/**
	 * Removes the sample listener.  If this is the last registered listener,
	 * shuts down the buffer processing thread.
	 */
    public void removeListener( Listener<ComplexBuffer> listener )
    {
<<<<<<< HEAD
    	synchronized( mComplexBufferBroadcaster )
    	{
=======
    	synchronized ( mComplexBufferBroadcaster )
		{
>>>>>>> 64fee2c7
        	mComplexBufferBroadcaster.removeListener( listener );
        	
    		if( !mComplexBufferBroadcaster.hasListeners() )
    		{
    			mBufferProcessor.stop();
    		}
<<<<<<< HEAD
    	}
=======
		}
>>>>>>> 64fee2c7
    }

	/**
	 * Buffer processing thread.  Fetches samples from the HackRF Tuner and 
	 * dispatches them to all registered listeners
	 */
	public class BufferProcessor implements Runnable, TransferCallback
	{
		private ScheduledFuture<?> mSampleDispatcherTask;
<<<<<<< HEAD
		private LinkedTransferQueue<Transfer> mAvailableTransfers;
		private LinkedTransferQueue<Transfer> mTransfersInProgress = new LinkedTransferQueue<>();
		private AtomicBoolean mRunning = new AtomicBoolean();
		private ByteBuffer mLibUsbHandlerStatus;
		private boolean mCancel = false;

=======
		private AtomicBoolean mRunning = new AtomicBoolean();
		private LinkedTransferQueue<Transfer> mAvailableTransfers;
		private LinkedTransferQueue<Transfer> mTransfersInProgress = new LinkedTransferQueue<>();
		private ByteBuffer mLibUsbHandlerStatus;
		private boolean mCancel = false;
		
>>>>>>> 64fee2c7
		@Override
        public void run()
        {
			if( mRunning.compareAndSet( false, true ) )
			{
	            prepareTransfers();
	            
				mSampleDispatcherTask = mThreadPoolManager.scheduleFixedRate( 
					ThreadType.SOURCE_SAMPLE_PROCESSING, new BufferDispatcher(),
					20, TimeUnit.MILLISECONDS );

				mLibUsbHandlerStatus = ByteBuffer.allocateDirect( 4 );
				
				List<Transfer> transfers = new ArrayList<>();
				
				mCancel = false;
				
            	while( mRunning.get() )
				{
            		mAvailableTransfers.drainTo( transfers );
            		
<<<<<<< HEAD
    				for( Transfer transfer: transfers )
    				{
    					int result = LibUsb.submitTransfer( transfer );
    					
    					if( result == LibUsb.SUCCESS )
    					{
    						mTransfersInProgress.add( transfer );
    					}
    					else
    					{
    						mLog.error( "error submitting transfer [" + 
    								LibUsb.errorName( result ) + "]" );
    					}
    				}
					
					int result = LibUsb.handleEventsTimeoutCompleted( 
							null, USB_TIMEOUT_MS, mLibUsbHandlerStatus.asIntBuffer() );
=======
            		for( Transfer transfer: transfers )
            		{
            			int result = LibUsb.submitTransfer( transfer );
            			
            			if( result == LibUsb.SUCCESS )
            			{
            				mTransfersInProgress.add( transfer );
            			}
            			else
            			{
            				mLog.error( "error submitting transfer [" + 
            						LibUsb.errorName( result ) + "]" );
            			}
            		}
					
					int result = LibUsb.handleEventsTimeoutCompleted( 
						null, USB_TIMEOUT_US, mLibUsbHandlerStatus.asIntBuffer() );
>>>>>>> 64fee2c7
					
					if( result != LibUsb.SUCCESS )
					{
						mLog.error( "error handling events for libusb" );
					}
					
					transfers.clear();
					
					mLibUsbHandlerStatus.rewind();
<<<<<<< HEAD
				}
            	
            	if( mCancel )
            	{
            		for( Transfer transfer: mTransfersInProgress )
            		{
            			LibUsb.cancelTransfer( transfer );
            		}
            		
					int result = LibUsb.handleEventsTimeoutCompleted( 
						null, USB_TIMEOUT_MS, mLibUsbHandlerStatus.asIntBuffer() );
            		
            		if( result != LibUsb.SUCCESS )
					{
						mLog.error( "error cancelling transfers in progress" );
					}
					
					mLibUsbHandlerStatus.rewind();
=======
>>>>>>> 64fee2c7
				}
            	
            	if( mCancel )
            	{
            		for( Transfer transfer: mTransfersInProgress )
            		{
            			LibUsb.cancelTransfer( transfer );
            		}
            		
            		int result = LibUsb.handleEventsTimeoutCompleted( null, 
            				USB_TIMEOUT_US, mLibUsbHandlerStatus.asIntBuffer() );
            		
            		if( result != LibUsb.SUCCESS )
            		{
            			mLog.error( "error cancelling transfers in progress" );
            		}
            		
            		mLibUsbHandlerStatus.rewind();
            	}
			}
        }

		/**
		 * Stops the sample fetching thread
		 */
		public void stop()
		{
			mCancel = true;
			
			if( mRunning.compareAndSet( true, false ) )
			{
				if( mSampleDispatcherTask != null )
				{
					mSampleDispatcherTask.cancel( true );
					mFilledBuffers.clear();
				}
			}
		}

		/**
		 * Indicates if this thread is running
		 */
		public boolean isRunning()
		{
			return mRunning.get();
		}
		
		@Override
	    public void processTransfer( Transfer transfer )
	    {
			mTransfersInProgress.remove( transfer );
			
			switch( transfer.status() )
			{
				case LibUsb.TRANSFER_COMPLETED:
				case LibUsb.TRANSFER_STALL:
					if( transfer.actualLength() > 0 )
					{
						ByteBuffer buffer = transfer.buffer();
						
						byte[] data = new byte[ transfer.actualLength() ];
						
						buffer.get( data );

						buffer.rewind();

						if( isRunning() )
						{
							mFilledBuffers.add( data );
						}
					}
					break;
				case LibUsb.TRANSFER_CANCELLED:
					break;
				default:
					/* unexpected error */
					mLog.error( "transfer error [" + 
						getTransferStatus( transfer.status() ) + 
						"] transferred actual: " + transfer.actualLength() );
			}
			
			mAvailableTransfers.add( transfer );
	    }
		
	    /**
	     * Prepares (allocates) a set of transfer buffers for use in 
	     * transferring data from the tuner via the bulk interface
	     */
	    private void prepareTransfers() throws LibUsbException
	    {
	    	if( mAvailableTransfers == null )
	    	{
	    		mAvailableTransfers = new LinkedTransferQueue<>();
	    		
		    	for( int x = 0; x < TRANSFER_BUFFER_POOL_SIZE; x++ )
		    	{
		    		Transfer transfer = LibUsb.allocTransfer();

		    		if( transfer == null )
		    		{
		    			throw new LibUsbException( "couldn't allocate transfer", 
		    						LibUsb.ERROR_NO_MEM );
		    		}
		    		
		    		final ByteBuffer buffer = 
		    				ByteBuffer.allocateDirect( mBufferSize );
		    		
		    		LibUsb.fillBulkTransfer( transfer, mDeviceHandle,USB_ENDPOINT, 
<<<<<<< HEAD
	    				buffer, BufferProcessor.this, "Buffer", USB_TIMEOUT_MS );
=======
	    				buffer, BufferProcessor.this, "Buffer", USB_TIMEOUT_US );
>>>>>>> 64fee2c7

		    		mAvailableTransfers.add( transfer );
		    	}
	    	}
	    }
	}

	/**
	 * Fetches byte[] chunks from the raw sample buffer.  Converts each byte
	 * array and broadcasts the array to all registered listeners
	 */
	public class BufferDispatcher implements Runnable
	{
		@Override
        public void run()
        {
			try
			{
				ArrayList<byte[]> buffers = new ArrayList<byte[]>();
				
				mFilledBuffers.drainTo( buffers );

				for( byte[] buffer: buffers )
				{
					float[] samples = mSampleAdapter.convert( buffer );
					
					mComplexBufferBroadcaster.broadcast( new ComplexBuffer( samples ) );
				}
			}
			catch( Exception e )
			{
				mLog.error( "error duruing HackRF buffer dispatching", e );
			}
        }
	}
	
	public static String getTransferStatus( int status )
	{
		switch( status )
		{
			case 0:
				return "TRANSFER COMPLETED (0)";
			case 1:
				return "TRANSFER ERROR (1)";
			case 2:
				return "TRANSFER TIMED OUT (2)";
			case 3:
				return "TRANSFER CANCELLED (3)";
			case 4:
				return "TRANSFER STALL (4)";
			case 5:
				return "TRANSFER NO DEVICE (5)";
			case 6:
				return "TRANSFER OVERFLOW (6)";
			default:
				return "UNKNOWN TRANSFER STATUS (" + status + ")";
		}
	}
}<|MERGE_RESOLUTION|>--- conflicted
+++ resolved
@@ -1,4 +1,3 @@
-package source.tuner.hackrf;
 /*******************************************************************************
  *     SDR Trunk 
  *     Copyright (C) 2014 Dennis Sheirer
@@ -52,12 +51,13 @@
  *     You should have received a copy of the GNU General Public License
  *     along with this program.  If not, see <http://www.gnu.org/licenses/>
  ******************************************************************************/
+package source.tuner.hackrf;
+
 import java.nio.ByteBuffer;
 import java.nio.ByteOrder;
 import java.util.ArrayList;
 import java.util.Arrays;
 import java.util.List;
-import java.util.concurrent.CopyOnWriteArrayList;
 import java.util.concurrent.LinkedTransferQueue;
 import java.util.concurrent.ScheduledFuture;
 import java.util.concurrent.TimeUnit;
@@ -92,11 +92,7 @@
 	private final static Logger mLog = 
 			LoggerFactory.getLogger( HackRFTunerController.class );
 
-<<<<<<< HEAD
-	public final static long USB_TIMEOUT_MS = 1000000l; //uSeconds
-=======
 	public final static long USB_TIMEOUT_US = 1000000l; //uSeconds
->>>>>>> 64fee2c7
 	public static final byte USB_ENDPOINT = (byte)0x81;
 	public static final byte USB_INTERFACE = (byte)0x0;
 	
@@ -399,11 +395,7 @@
 													  (short)value,
 													  (short)index,
 													  buffer, 
-<<<<<<< HEAD
-													  USB_TIMEOUT_MS );
-=======
 													  USB_TIMEOUT_US );
->>>>>>> 64fee2c7
 
 			if( transferred < 0 )
 			{
@@ -476,11 +468,7 @@
 													  (short)value, 
 													  (short)index, 
 													  buffer, 
-<<<<<<< HEAD
-													  USB_TIMEOUT_MS );
-=======
 													  USB_TIMEOUT_US );
->>>>>>> 64fee2c7
 
 			if( transferred < 0 )
 			{
@@ -899,13 +887,8 @@
 	 */
     public void addListener( Listener<ComplexBuffer> listener )
     {
-<<<<<<< HEAD
-    	synchronized( mComplexBufferBroadcaster )
-    	{
-=======
     	synchronized ( mComplexBufferBroadcaster )
 		{
->>>>>>> 64fee2c7
         	mComplexBufferBroadcaster.addListener( listener );
 
     		if( mBufferProcessor == null || !mBufferProcessor.isRunning() )
@@ -918,11 +901,7 @@
 
     			thread.start();
     		}
-<<<<<<< HEAD
-    	}
-=======
-		}
->>>>>>> 64fee2c7
+		}
     }
 
 	/**
@@ -931,24 +910,15 @@
 	 */
     public void removeListener( Listener<ComplexBuffer> listener )
     {
-<<<<<<< HEAD
-    	synchronized( mComplexBufferBroadcaster )
-    	{
-=======
     	synchronized ( mComplexBufferBroadcaster )
 		{
->>>>>>> 64fee2c7
         	mComplexBufferBroadcaster.removeListener( listener );
         	
     		if( !mComplexBufferBroadcaster.hasListeners() )
     		{
     			mBufferProcessor.stop();
     		}
-<<<<<<< HEAD
-    	}
-=======
-		}
->>>>>>> 64fee2c7
+		}
     }
 
 	/**
@@ -958,21 +928,12 @@
 	public class BufferProcessor implements Runnable, TransferCallback
 	{
 		private ScheduledFuture<?> mSampleDispatcherTask;
-<<<<<<< HEAD
-		private LinkedTransferQueue<Transfer> mAvailableTransfers;
-		private LinkedTransferQueue<Transfer> mTransfersInProgress = new LinkedTransferQueue<>();
-		private AtomicBoolean mRunning = new AtomicBoolean();
-		private ByteBuffer mLibUsbHandlerStatus;
-		private boolean mCancel = false;
-
-=======
 		private AtomicBoolean mRunning = new AtomicBoolean();
 		private LinkedTransferQueue<Transfer> mAvailableTransfers;
 		private LinkedTransferQueue<Transfer> mTransfersInProgress = new LinkedTransferQueue<>();
 		private ByteBuffer mLibUsbHandlerStatus;
 		private boolean mCancel = false;
 		
->>>>>>> 64fee2c7
 		@Override
         public void run()
         {
@@ -994,25 +955,6 @@
 				{
             		mAvailableTransfers.drainTo( transfers );
             		
-<<<<<<< HEAD
-    				for( Transfer transfer: transfers )
-    				{
-    					int result = LibUsb.submitTransfer( transfer );
-    					
-    					if( result == LibUsb.SUCCESS )
-    					{
-    						mTransfersInProgress.add( transfer );
-    					}
-    					else
-    					{
-    						mLog.error( "error submitting transfer [" + 
-    								LibUsb.errorName( result ) + "]" );
-    					}
-    				}
-					
-					int result = LibUsb.handleEventsTimeoutCompleted( 
-							null, USB_TIMEOUT_MS, mLibUsbHandlerStatus.asIntBuffer() );
-=======
             		for( Transfer transfer: transfers )
             		{
             			int result = LibUsb.submitTransfer( transfer );
@@ -1030,7 +972,6 @@
 					
 					int result = LibUsb.handleEventsTimeoutCompleted( 
 						null, USB_TIMEOUT_US, mLibUsbHandlerStatus.asIntBuffer() );
->>>>>>> 64fee2c7
 					
 					if( result != LibUsb.SUCCESS )
 					{
@@ -1040,27 +981,6 @@
 					transfers.clear();
 					
 					mLibUsbHandlerStatus.rewind();
-<<<<<<< HEAD
-				}
-            	
-            	if( mCancel )
-            	{
-            		for( Transfer transfer: mTransfersInProgress )
-            		{
-            			LibUsb.cancelTransfer( transfer );
-            		}
-            		
-					int result = LibUsb.handleEventsTimeoutCompleted( 
-						null, USB_TIMEOUT_MS, mLibUsbHandlerStatus.asIntBuffer() );
-            		
-            		if( result != LibUsb.SUCCESS )
-					{
-						mLog.error( "error cancelling transfers in progress" );
-					}
-					
-					mLibUsbHandlerStatus.rewind();
-=======
->>>>>>> 64fee2c7
 				}
             	
             	if( mCancel )
@@ -1169,11 +1089,7 @@
 		    				ByteBuffer.allocateDirect( mBufferSize );
 		    		
 		    		LibUsb.fillBulkTransfer( transfer, mDeviceHandle,USB_ENDPOINT, 
-<<<<<<< HEAD
-	    				buffer, BufferProcessor.this, "Buffer", USB_TIMEOUT_MS );
-=======
 	    				buffer, BufferProcessor.this, "Buffer", USB_TIMEOUT_US );
->>>>>>> 64fee2c7
 
 		    		mAvailableTransfers.add( transfer );
 		    	}
