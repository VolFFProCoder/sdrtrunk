--- conflicted
+++ resolved
@@ -70,60 +70,6 @@
     }
 
     /**
-<<<<<<< HEAD
-     * Iterates current tuners to get a tuner channel source for the frequency
-     * specified in the channel config's source config object
-     */
-    public Source getSource( SourceConfiguration config, int bandwidth )
-    {
-    	TunerChannelSource retVal = null;
-    	
-    	if( config instanceof SourceConfigTuner )
-    	{
-    		SourceConfigTuner tunerConfig = (SourceConfigTuner)config;
-    		
-    		TunerChannel tunerChannel = tunerConfig.getTunerChannel();
-    		
-    		tunerChannel.setBandwidth( bandwidth );
-			
-			Iterator<Tuner> it = mTuners.iterator();
-			
-			Tuner tuner;
-			
-			while( it.hasNext() && retVal == null )
-			{
-				tuner = it.next();
-				
-				try
-                {
-                    retVal = tuner.getChannel( tunerChannel );
-                }
-				catch ( RejectedExecutionException ree )
-				{
-					mLog.error( "couldn't provide tuner channel source", ree );
-				}
-                catch ( SourceException e )
-                {
-                	mLog.error( "error obtaining channel from tuner [" + 
-                			tuner.getName() + "]", e );
-                }
-			}
-    	}
-    	
-    	return retVal;
-    }
-
-    /**
-     * Get list of current tuners
-     */
-    public List<Tuner> getTuners()
-    {
-    	return mTuners;
-    }
-
-    /**
-=======
->>>>>>> 64fee2c7
      * Loads all USB tuners and USB/Mixer tuner devices
      */
 	private void initTuners()
@@ -472,58 +418,6 @@
 		
 		return new TunerInitStatus( null, reason );
 	}
-<<<<<<< HEAD
-	
-    /**
-     * Get a stored tuner configuration or create a default tuner configuration
-     * for the tuner type, connected at the address.  
-     * 
-     * Note: a named tuner configuration will be stored for for each tuner type
-     * and address combination.   
-     * @param type - tuner type
-     * @param address - current usb address/port 
-     * @return - stored tuner configuration or default configuration
-     */
-    private TunerConfiguration getTunerConfiguration( Tuner tuner )
-    {
-    	TunerConfigurationAssignment selected = mResourceManager
-			.getSettingsManager().getSelectedTunerConfiguration( 
-					tuner.getTunerType(), tuner.getUniqueID() );
-
-    	ArrayList<TunerConfiguration> configs = mResourceManager
-			.getSettingsManager().getTunerConfigurations( tuner.getTunerType() );
-
-    	TunerConfiguration config = null;
-    	
-    	if( selected != null )
-    	{
-    		for( TunerConfiguration tunerConfig: configs )
-    		{
-    			if( tunerConfig.getName().contentEquals( selected.getTunerConfigurationName() ) )
-    			{
-    				config = tunerConfig;
-    			}
-    		}
-    	}
-    	
-    	//If we're still null at this point, create a default config
-    	if( config == null )
-    	{
-    		String name = "Default-" + tuner.getUniqueID();
-    		
-    		config = mResourceManager.getSettingsManager()
-				.addNewTunerConfiguration( tuner.getTunerType(), name );
-    	}
-    	
-    	//Persist the config as the selected tuner configuration.  The method
-    	//auto-saves the setting
-    	mResourceManager.getSettingsManager().setSelectedTunerConfiguration( 
-    			tuner.getTunerType(), tuner.getUniqueID(), config );
-    	
-    	return config;
-    }
-=======
->>>>>>> 64fee2c7
 
     /**
      * Gets the first tuner mixer dataline that corresponds to the tuner class.
@@ -578,5 +472,4 @@
     		return mTuner != null;
     	}
     }
-    
 }